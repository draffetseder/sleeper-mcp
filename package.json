--- conflicted
+++ resolved
@@ -22,13 +22,8 @@
         "axios": "^1.11.0"
     },
     "devDependencies": {
-<<<<<<< HEAD
-        "@biomejs/biome": "2.1.4",
-        "@types/node": "24.3.0",
-=======
         "@biomejs/biome": "2.2.2",
-        "@types/node": "24.2.1",
->>>>>>> 9e7c577e
+        "@types/node": "24.3.0",        
         "typescript": "5.9.2"
     }
 }